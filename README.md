--- conflicted
+++ resolved
@@ -113,13 +113,8 @@
 
 # Requirements
 
-<<<<<<< HEAD
-* iOS 14+ / watchOS 7+ / tvOS 13+ / macOS 11+
-* Xcode 11+
-=======
 * iOS 14+ / watchOS 7+ / macOS 11+
 * Xcode 12+
->>>>>>> 71facd9b
 
 ## Our other open source SwiftUI libraries
 [PopupView](https://github.com/exyte/PopupView) - Toasts and popups library    
